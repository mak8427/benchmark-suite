import importlib.resources as res
import os
import pathlib
import pkgutil
import shutil
import string
import subprocess

import click

from benchwrap.core import add_impl

BENCH_PKG = "benchwrap.benchmarks"
EXECUTORS_PKG = "benchwrap.executors"

USER_ROOT = (
    pathlib.Path(os.getenv("XDG_DATA_HOME", pathlib.Path.home() / ".local/share"))
    / "benchwrap/benchmarks"
)
BENCH_ROOT = pathlib.Path(__file__).parent.parent / "src/benchmarks"


@click.group()  # parent
def benchwrap():
    """Energy-aware benchmark helper."""


@benchwrap.command("old_list")
@click.argument(
    "start",
    required=False,
    default="src/benchmarks",
    type=click.Path(file_okay=False, dir_okay=True),
)
@click.option(
    "--dir/--no-dir", "show_dir", default=False, help="Also list sub-directories."
)
def old_list(start: str, show_dir: bool) -> None:
    """
    Interactively browse benchmark files and (optionally) sub-directories.

    • FILES → numbered 1., 2., 3. …
    • DIRS  → letters  a., b., c. … (only if --dir)
    • Pick a number to *run* that Python file.
    • Pick a letter to *descend* into that folder.
    Hidden items ('.' or '_') are skipped.
    """
    path = pathlib.Path(start).expanduser().resolve()
    if not path.exists():
        click.echo(f"[ERR] Path {path} does not exist")
        return

    # collect visible items
    escape = (".", "_")
    files = [
        p
        for p in path.iterdir()
        if p.is_file() and p.suffix == ".py" and p.name[0] not in escape
    ]
    dirs = (
        [p for p in path.iterdir() if p.is_dir() and p.name[0] not in escape]
        if show_dir
        else []
    )

    if not files and not dirs:
        click.echo("(empty)")
        return

    # show menu
    if files:
        click.echo("- files ----------")
        for i, f in enumerate(files, 1):
            click.echo(f"{i:2}. {f.name}")
    if dirs:
        click.echo("- directories -----")
        for i, d in enumerate(dirs):
            label = string.ascii_lowercase[i] if i < 26 else f"[{i}]"
            click.echo(f"{label}. {d.name}")
    click.echo("")

    # get choice
    choice = click.prompt(
        "Select (empty to quit)", default="", show_default=False
    ).strip()
    if not choice:
        return

    # execute or recurse
    if choice.isdigit() and 1 <= int(choice) <= len(files):
        target = files[int(choice) - 1]
        click.echo(f"▶ Running {target.name}")
        res = subprocess.run(["python", str(target)], capture_output=True, text=True)
        click.echo(res.stdout)
        if res.stderr:
            click.echo(res.stderr, err=True)
        click.echo(f"Exit code: {res.returncode}")

    elif show_dir and choice in string.ascii_lowercase[: len(dirs)]:
        idx = string.ascii_lowercase.index(choice)
        old_list.callback(str(dirs[idx]), show_dir)  # recursive dive
    else:
        click.echo("Invalid input!")


@benchwrap.command("list")
def _list():
    """List available benchmarks (built-in and user)."""
    root = res.files(EXECUTORS_PKG)
    pkg_modules = [
        p.stem for p in root.iterdir() if p.suffix == ".py" and p.stem != "__init__"
    ]

    user_py = []
    user_dirs = []
    if os.path.isdir(USER_ROOT):
        for p in pathlib.Path(USER_ROOT).iterdir():
            if p.is_file() and p.suffix == ".py" and p.stem != "__init__":
                user_py.append(p.stem)
            elif p.is_dir() and (p / "job_start.sh").exists():
                user_dirs.append(p.name)

    if not pkg_modules and not user_py and not user_dirs:
        click.echo("No benchmarks found")
        return

    click.echo("== STANDARD MODULES ==")
    for m in pkg_modules:
        click.echo(f"  - {m}")

    if user_py or user_dirs:
        click.echo("== USER MODULES ==")
        for m in user_py:
            click.echo(f"  - {m}  (py)")
        for d in user_dirs:
            click.echo(f"  - {d}  (dir)")


<<<<<<< HEAD
=======
python

>>>>>>> 0f7cdcae

@benchwrap.command("run")
@click.argument("name", required=False)
@click.argument("partition", required=False)
@click.argument("nodes", required=False)
@click.option(
    "-p", "--partition", "opt_partition", required=False, help="SLURM partition"
)
@click.option(
    "-n", "--nodes", "opt_nodes", type=int, required=False, help="Number of nodes"
)
@click.pass_context
def run(ctx, name, partition, nodes, opt_partition, opt_nodes):
    """Run a benchmark (built-in module, user .py, or user directory with job_start.sh)."""
    import sys

    # Prefer options over positional args if provided
    partition = opt_partition if opt_partition is not None else partition
    eff_nodes = opt_nodes if opt_nodes is not None else nodes

    # Discover available modules
    root = res.files(EXECUTORS_PKG)
    pkg_modules = [
        p.stem for p in root.iterdir() if p.suffix == ".py" and p.stem != "__init__"
    ]

    user_py = []
    user_dirs = []
    if os.path.isdir(USER_ROOT):
        for p in pathlib.Path(USER_ROOT).iterdir():
            if p.is_file() and p.suffix == ".py" and p.stem != "__init__":
                user_py.append(p.stem)
            elif p.is_dir() and (p / "job_start.sh").exists():
                user_dirs.append(p.name)

    all_names = pkg_modules + user_py + user_dirs
    if not all_names:
        click.echo("No benchmarks found")
        return

    # Print list if no input
    if not name:
        click.echo("== STANDARD MODULES ==")
        for m in pkg_modules:
            click.echo(f"  - {m}")
        if user_py or user_dirs:
            click.echo("== USER MODULES ==")
            for m in user_py:
                click.echo(f"  - {m}  (py)")
            for d in user_dirs:
                click.echo(f"  - {d}  (dir)")

    # Resolve input if provided
    if name:
        choice = name.strip()
    else:
        choice = click.prompt("Enter name", default="", show_default=False).strip()
        if not choice:
            return

    # Try to find matching benchmark by prefix
    matches = [n for n in all_names if n.startswith(choice)]
    if len(matches) == 1:
        choice = matches[0]

    # Normalize nodes (optional)
    normalized_nodes = None
    if eff_nodes is not None and str(eff_nodes).strip() != "":
        try:
            normalized_nodes = int(str(eff_nodes).strip())
        except ValueError:
            click.echo(f"[warn] Ignoring invalid nodes value: {eff_nodes}")
            normalized_nodes = None

    # Helper to append common args
    def extend_slurm_args(cmd: list) -> list:
        if partition:
            cmd.extend(["--partition", str(partition)])
        if normalized_nodes is not None:
            cmd.extend(["--nodes", str(normalized_nodes)])
        return cmd

    # Resolve and execute
    if choice in pkg_modules:
        click.echo(f"▶ running {BENCH_PKG}.{choice}")
        modname = f"{EXECUTORS_PKG}.{choice}"
        cmd = [sys.executable, "-m", modname]
        subprocess.run(extend_slurm_args(cmd))

    elif choice in user_py:
        target = pathlib.Path(USER_ROOT) / f"{choice}.py"
        click.echo(f"▶ running user py {target}")
        cmd = [sys.executable, str(target)]
        subprocess.run(extend_slurm_args(cmd))

    elif choice in user_dirs:
        script = pathlib.Path(USER_ROOT) / choice / "job_start.sh"
        click.echo(f"▶ running {script}")
        subprocess.run(["bash", str(script)])
    else:
        if matches and len(matches) > 1:
            click.echo("Ambiguous name. Did you mean one of:")
            for m in matches:
                click.echo(f"  - {m}")
        else:
            click.echo("Invalid")


@benchwrap.command()
@click.argument("source", type=click.Path(exists=True))
def add(source):
    """Add a new benchmark source."""
    src = pathlib.Path(source).resolve()
    dest = add_impl(src, USER_ROOT)
    click.echo(f"✔ Added {dest.name}.  Run `benchwrap list` to see it.")<|MERGE_RESOLUTION|>--- conflicted
+++ resolved
@@ -136,11 +136,6 @@
             click.echo(f"  - {d}  (dir)")
 
 
-<<<<<<< HEAD
-=======
-python
-
->>>>>>> 0f7cdcae
 
 @benchwrap.command("run")
 @click.argument("name", required=False)
@@ -248,7 +243,6 @@
         else:
             click.echo("Invalid")
 
-
 @benchwrap.command()
 @click.argument("source", type=click.Path(exists=True))
 def add(source):
